// Copyright (c) Microsoft Corporation. All rights reserved.
// Licensed under the MIT License.

'use strict';

import { inject, injectable, named } from 'inversify';
import * as path from 'path';
import { CancellationToken } from 'vscode';
import { Cancellation } from '../../../common/cancellation';
import { traceError, traceInfo, traceWarning } from '../../../common/logger';
import { IFileSystem } from '../../../common/platform/types';
import { IPythonExecutionFactory, ObservableExecutionResult, SpawnOptions } from '../../../common/process/types';
import { IOutputChannel, IPathUtils, Product } from '../../../common/types';
import { DataScience } from '../../../common/utils/localize';
import { noop } from '../../../common/utils/misc';
import { EXTENSION_ROOT_DIR } from '../../../constants';
import { IInterpreterService, PythonInterpreter } from '../../../interpreter/contracts';
import { sendTelemetryEvent } from '../../../telemetry';
import { JUPYTER_OUTPUT_CHANNEL, PythonDaemonModule, Telemetry } from '../../constants';
import { IJupyterInterpreterDependencyManager, IJupyterSubCommandExecutionService } from '../../types';
import { JupyterServerInfo } from '../jupyterConnection';
import { JupyterInstallError } from '../jupyterInstallError';
import { JupyterKernelSpec, parseKernelSpecs } from '../kernels/jupyterKernelSpec';
import {
    getMessageForLibrariesNotInstalled,
    JupyterInterpreterDependencyResponse,
    JupyterInterpreterDependencyService
} from './jupyterInterpreterDependencyService';
import { JupyterInterpreterService } from './jupyterInterpreterService';

/**
 * Responsible for execution of jupyter sub commands using a single/global interpreter set aside for launching jupyter server.
 *
 * @export
 * @class JupyterCommandFinderInterpreterExecutionService
 * @implements {IJupyterSubCommandExecutionService}
 */
@injectable()
export class JupyterInterpreterSubCommandExecutionService
    implements IJupyterSubCommandExecutionService, IJupyterInterpreterDependencyManager {
    constructor(
        @inject(JupyterInterpreterService) private readonly jupyterInterpreter: JupyterInterpreterService,
        @inject(IInterpreterService) private readonly interpreterService: IInterpreterService,
        @inject(JupyterInterpreterDependencyService)
        private readonly jupyterDependencyService: JupyterInterpreterDependencyService,
        @inject(IFileSystem) private readonly fs: IFileSystem,
        @inject(IPythonExecutionFactory) private readonly pythonExecutionFactory: IPythonExecutionFactory,
        @inject(IOutputChannel) @named(JUPYTER_OUTPUT_CHANNEL) private readonly jupyterOutputChannel: IOutputChannel,
        @inject(IPathUtils) private readonly pathUtils: IPathUtils
    ) {}

    /**
     * This is a noop, implemented for backwards compatibility.
     *
     * @returns {Promise<void>}
     * @memberof JupyterInterpreterSubCommandExecutionService
     */
    public async refreshCommands(): Promise<void> {
        noop();
    }
    public async isNotebookSupported(token?: CancellationToken): Promise<boolean> {
        const interpreter = await this.jupyterInterpreter.getSelectedInterpreter(token);
        if (!interpreter) {
            return false;
        }
        return this.jupyterDependencyService.areDependenciesInstalled(interpreter, token);
    }
    public async isExportSupported(token?: CancellationToken): Promise<boolean> {
        const interpreter = await this.jupyterInterpreter.getSelectedInterpreter(token);
        if (!interpreter) {
            return false;
        }
        return this.jupyterDependencyService.isExportSupported(interpreter, token);
    }
    public async getReasonForJupyterNotebookNotBeingSupported(token?: CancellationToken): Promise<string> {
        let interpreter = await this.jupyterInterpreter.getSelectedInterpreter(token);
        if (!interpreter) {
            // Use current interpreter.
            interpreter = await this.interpreterService.getActiveInterpreter(undefined);
            if (!interpreter) {
                // Unlikely scenario, user hasn't selected python, python extension will fall over.
                // Get user to select something.
                return DataScience.selectJupyterInterpreter();
            }
        }
        const productsNotInstalled = await this.jupyterDependencyService.getDependenciesNotInstalled(
            interpreter,
            token
        );
        if (productsNotInstalled.length === 0) {
            return '';
        }

        if (productsNotInstalled.length === 1 && productsNotInstalled[0] === Product.kernelspec) {
            return DataScience.jupyterKernelSpecModuleNotFound().format(interpreter.path);
        }

        return getMessageForLibrariesNotInstalled(productsNotInstalled, interpreter.displayName);
    }
    public async getSelectedInterpreter(token?: CancellationToken): Promise<PythonInterpreter | undefined> {
        return this.jupyterInterpreter.getSelectedInterpreter(token);
    }
    public async startNotebook(
        notebookArgs: string[],
        options: SpawnOptions
    ): Promise<ObservableExecutionResult<string>> {
        const interpreter = await this.getSelectedInterpreterAndThrowIfNotAvailable(options.token);
        this.jupyterOutputChannel.appendLine(
<<<<<<< HEAD
            DataScience.startingJupyterLogMessage().format(this.pathUtils.getDisplayName(interpreter.path))
=======
            DataScience.startingJupyterLogMessage().format(
                this.pathUtils.getDisplayName(interpreter.path),
                notebookArgs.join(' ')
            )
>>>>>>> bd9615ac
        );
        const executionService = await this.pythonExecutionFactory.createDaemon({
            daemonModule: PythonDaemonModule,
            pythonPath: interpreter.path
        });
        return executionService.execModuleObservable('jupyter', ['notebook'].concat(notebookArgs), options);
    }

    public async getRunningJupyterServers(token?: CancellationToken): Promise<JupyterServerInfo[] | undefined> {
        const interpreter = await this.getSelectedInterpreterAndThrowIfNotAvailable(token);
        const daemon = await this.pythonExecutionFactory.createDaemon({
            daemonModule: PythonDaemonModule,
            pythonPath: interpreter.path
        });

        // We have a small python file here that we will execute to get the server info from all running Jupyter instances
        const newOptions: SpawnOptions = { mergeStdOutErr: true, token: token };
        const file = path.join(EXTENSION_ROOT_DIR, 'pythonFiles', 'datascience', 'getServerInfo.py');
        const serverInfoString = await daemon.exec([file], newOptions);

        let serverInfos: JupyterServerInfo[];
        try {
            // Parse out our results, return undefined if we can't suss it out
            serverInfos = JSON.parse(serverInfoString.stdout.trim()) as JupyterServerInfo[];
        } catch (err) {
            traceWarning('Failed to parse JSON when getting server info out from getServerInfo.py', err);
            return;
        }
        return serverInfos;
    }
    public async exportNotebookToPython(file: string, template?: string, token?: CancellationToken): Promise<string> {
        const interpreter = await this.getSelectedInterpreterAndThrowIfNotAvailable(token);
        if (!(await this.jupyterDependencyService.isExportSupported(interpreter, token))) {
            throw new Error(DataScience.jupyterNbConvertNotSupported());
        }

        const daemon = await this.pythonExecutionFactory.createDaemon({
            daemonModule: PythonDaemonModule,
            pythonPath: interpreter.path
        });
        // Wait for the nbconvert to finish
        const args = template
            ? [file, '--to', 'python', '--stdout', '--template', template]
            : [file, '--to', 'python', '--stdout'];
        // Ignore stderr, as nbconvert writes conversion result to stderr.
        // stdout contains the generated python code.
        return daemon
            .execModule('jupyter', ['nbconvert'].concat(args), { throwOnStdErr: false, encoding: 'utf8', token })
            .then(output => output.stdout);
    }
    public async openNotebook(notebookFile: string): Promise<void> {
        const interpreter = await this.getSelectedInterpreterAndThrowIfNotAvailable();
        // Do  not use the daemon for this, its a waste resources. The user will manage the lifecycle of this process.
        const executionService = await this.pythonExecutionFactory.createActivatedEnvironment({
            interpreter,
            bypassCondaExecution: true,
            allowEnvironmentFetchExceptions: true
        });
        const args: string[] = [`--NotebookApp.file_to_run=${notebookFile}`];

        // Don't wait for the exec to finish and don't dispose. It's up to the user to kill the process
        executionService
            .execModule('jupyter', ['notebook'].concat(args), { throwOnStdErr: false, encoding: 'utf8' })
            .ignoreErrors();
    }

    public async getKernelSpecs(token?: CancellationToken): Promise<JupyterKernelSpec[]> {
        const interpreter = await this.getSelectedInterpreterAndThrowIfNotAvailable(token);
        const daemon = await this.pythonExecutionFactory.createDaemon({
            daemonModule: PythonDaemonModule,
            pythonPath: interpreter.path
        });
        if (Cancellation.isCanceled(token)) {
            return [];
        }
        try {
            traceInfo('Asking for kernelspecs from jupyter');
            const spawnOptions = { throwOnStdErr: true, encoding: 'utf8' };
            // Ask for our current list.
            const stdoutFromDaemonPromise = await daemon
                .execModule('jupyter', ['kernelspec', 'list', '--json'], spawnOptions)
                .then(output => output.stdout)
                .catch(daemonEx => {
                    sendTelemetryEvent(Telemetry.KernelSpecNotFound);
                    traceError('Failed to list kernels from daemon', daemonEx);
                    return '';
                });
            // Possible we cannot import ipykernel for some reason. (use as backup option).
            const stdoutFromFileExecPromise = daemon
                .exec(
                    [path.join(EXTENSION_ROOT_DIR, 'pythonFiles', 'datascience', 'getJupyterKernels.py')],
                    spawnOptions
                )
                .then(output => output.stdout)
                .catch(fileEx => {
                    traceError('Failed to list kernels from getJupyterKernels.py', fileEx);
                    return '';
                });

            const [stdoutFromDaemon, stdoutFromFileExec] = await Promise.all([
                stdoutFromDaemonPromise,
                stdoutFromFileExecPromise
            ]);

            return parseKernelSpecs(stdoutFromDaemon || stdoutFromFileExec, this.fs, token).catch(parserError => {
                traceError('Failed to parse kernelspecs', parserError);
                // This is failing for some folks. In that case return nothing
                return [];
            });
        } catch (ex) {
            traceError('Failed to list kernels', ex);
            // This is failing for some folks. In that case return nothing
            return [];
        }
    }

    public async installMissingDependencies(err?: JupyterInstallError): Promise<void> {
        let interpreter = await this.jupyterInterpreter.getSelectedInterpreter();
        if (!interpreter) {
            // Use current interpreter.
            interpreter = await this.interpreterService.getActiveInterpreter(undefined);
            if (!interpreter) {
                // Unlikely scenario, user hasn't selected python, python extension will fall over.
                // Get user to select something.
                await this.jupyterInterpreter.selectInterpreter();
                return;
            }
        }
        const response = await this.jupyterDependencyService.installMissingDependencies(interpreter, err);
        if (response === JupyterInterpreterDependencyResponse.selectAnotherInterpreter) {
            await this.jupyterInterpreter.selectInterpreter();
        }
    }
    private async getSelectedInterpreterAndThrowIfNotAvailable(token?: CancellationToken): Promise<PythonInterpreter> {
        const interpreter = await this.jupyterInterpreter.getSelectedInterpreter(token);
        if (!interpreter) {
            const reason = await this.getReasonForJupyterNotebookNotBeingSupported();
            throw new JupyterInstallError(reason, DataScience.pythonInteractiveHelpLink());
        }
        return interpreter;
    }
}<|MERGE_RESOLUTION|>--- conflicted
+++ resolved
@@ -106,14 +106,10 @@
     ): Promise<ObservableExecutionResult<string>> {
         const interpreter = await this.getSelectedInterpreterAndThrowIfNotAvailable(options.token);
         this.jupyterOutputChannel.appendLine(
-<<<<<<< HEAD
-            DataScience.startingJupyterLogMessage().format(this.pathUtils.getDisplayName(interpreter.path))
-=======
             DataScience.startingJupyterLogMessage().format(
                 this.pathUtils.getDisplayName(interpreter.path),
                 notebookArgs.join(' ')
             )
->>>>>>> bd9615ac
         );
         const executionService = await this.pythonExecutionFactory.createDaemon({
             daemonModule: PythonDaemonModule,
